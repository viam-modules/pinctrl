//go:build linux

package pi5

import (
	"context"
	"fmt"
	"strconv"
	"sync"
	"syscall"
	"time"
	"unsafe"

	"github.com/pkg/errors"
	"go.uber.org/multierr"
	pb "go.viam.com/api/component/board/v1"
	"go.viam.com/utils"

	"go.viam.com/rdk/components/board"
	"go.viam.com/rdk/components/board/genericlinux/buses"
	"go.viam.com/rdk/components/board/mcp3008helper"
	"go.viam.com/rdk/components/board/pinwrappers"
	"go.viam.com/rdk/grpc"
	"go.viam.com/rdk/logging"
	"go.viam.com/rdk/resource"
)

var (
	Model = resource.NewModel("viam-labs", "pinctrl", "pi5")
)

func init() {
	gpioMappings, err := GetGPIOBoardMappings(Model.Name, boardInfoMappings)
	var noBoardErr NoBoardFoundError
	if errors.As(err, &noBoardErr) {
		logging.Global().Debugw("Error getting raspi5 GPIO board mapping", "error", err)
	}

	RegisterBoard(Model.Name, gpioMappings)
}

// RegisterBoard registers a sysfs based board of the given model.
// using this constructor to pass in the GPIO mappings
func RegisterBoard(modelName string, gpioMappings map[string]GPIOBoardMapping) {
	resource.RegisterComponent(
		board.API,
		Model,
		resource.Registration[board.Board, *Config]{
			Constructor: func(
				ctx context.Context,
				_ resource.Dependencies,
				conf resource.Config,
				logger logging.Logger,
			) (board.Board, error) {
				return newBoard(ctx, conf, ConstPinDefs(gpioMappings), logger)
			},
		})
}

// NewBoard is the constructor for a Board.
func newBoard(
	ctx context.Context,
	conf resource.Config,
	convertConfig ConfigConverter,
	logger logging.Logger,
) (board.Board, error) {
	cancelCtx, cancelFunc := context.WithCancel(context.Background())

<<<<<<< HEAD
=======
	var physical_address uint64 = INVALID_ADDR
	var virtual_address uint64 = INVALID_ADDR
	var gpiomem_idx [4]rune

>>>>>>> 8e20264f
	b := &pinctrlpi5{
		Named:         conf.ResourceName().AsNamed(),
		convertConfig: convertConfig,

		logger:     logger,
		cancelCtx:  cancelCtx,
		cancelFunc: cancelFunc,

		analogReaders: map[string]*wrappedAnalogReader{},
		gpios:         map[string]*gpioPin{},
		interrupts:    map[string]*digitalInterrupt{},

		// store addresses + other stuff here
<<<<<<< HEAD
		gpioNodePath: "",
		physAddr:     INVALID_ADDR,
		virtAddr:     INVALID_ADDR,
=======
		gpioAliasPath: "",
		mem_fd:        0,
		phys_addr:     &physical_address,
		virt_addr:     &virtual_address,
		gpiomem_idx:   gpiomem_idx,
		chipSize:      0x30000,
>>>>>>> 8e20264f
	}
	if err := b.Reconfigure(cancelCtx, nil, conf); err != nil {
		return nil, err
	}

<<<<<<< HEAD
	if err := b.pinControlSetup(); err != nil {
		return nil, err
	}
=======
	err := b.pinControlSetup()
	if err != nil {
		fmt.Printf("Error with pin Control Setup(): %v", err)
		return b, nil
	}

>>>>>>> 8e20264f
	return b, nil
}

// Reconfigure reconfigures the board with interrupt pins, spi and i2c, and analogs.
func (b *pinctrlpi5) Reconfigure(
	ctx context.Context,
	_ resource.Dependencies,
	conf resource.Config,
) error {
	newConf, err := b.convertConfig(conf, b.logger)
	if err != nil {
		return err
	}

	b.mu.Lock()
	defer b.mu.Unlock()

	if err := b.reconfigureGpios(newConf); err != nil {
		return err
	}
	if err := b.reconfigureAnalogReaders(ctx, newConf); err != nil {
		return err
	}
	if err := b.reconfigureInterrupts(newConf); err != nil {
		return err
	}
	return nil
}

// This is a helper function used to reconfigure the GPIO pins. It looks for the key in the map
// whose value resembles the target pin definition.
func getMatchingPin(target GPIOBoardMapping, mapping map[string]GPIOBoardMapping) (string, bool) {
	for name, def := range mapping {
		if target == def {
			return name, true
		}
	}
	return "", false
}

func (b *pinctrlpi5) reconfigureGpios(newConf *LinuxBoardConfig) error {
	// First, find old pins that are no longer defined, and destroy them.
	for oldName, mapping := range b.gpioMappings {
		if _, ok := getMatchingPin(mapping, newConf.GpioMappings); ok {
			continue // This pin is in the new mapping, so don't destroy it.
		}

		// Otherwise, remove the pin because it's not in the new mapping.
		if pin, ok := b.gpios[oldName]; ok {
			if err := pin.Close(); err != nil {
				return err
			}
			delete(b.gpios, oldName)
			continue
		}

		// If we get here, the old pin definition exists, but the old pin does not. Check if it's a
		// digital interrupt.
		if interrupt, ok := b.interrupts[oldName]; ok {
			if err := interrupt.Close(); err != nil {
				return err
			}
			delete(b.interrupts, oldName)
			continue
		}

		// If we get here, there is a logic bug somewhere. but failing to delete a nonexistent pin
		// seemingly doesn't hurt anything, so just log the error and continue.
		b.logger.Errorf("During reconfiguration, old pin '%s' should be destroyed, but "+
			"it doesn't exist!?", oldName)
	}

	// Next, compare the new pin definitions to the old ones, to build up 2 sets: pins to rename,
	// and new pins to create. Don't actually create any yet, in case you'd overwrite a pin that
	// should be renamed out of the way first.
	toRename := map[string]string{} // Maps old names for pins to new names
	toCreate := map[string]GPIOBoardMapping{}
	for newName, mapping := range newConf.GpioMappings {
		if oldName, ok := getMatchingPin(mapping, b.gpioMappings); ok {
			if oldName != newName {
				toRename[oldName] = newName
			}
		} else {
			toCreate[newName] = mapping
		}
	}

	// Rename the ones whose name changed. The ordering here is tricky: if B should be renamed to C
	// while A should be renamed to B, we need to make sure we don't overwrite B with A and then
	// rename it to C. To avoid this, move all the pins to rename into a temporary data structure,
	// then move them all back again afterward.
	tempGpios := map[string]*gpioPin{}
	tempInterrupts := map[string]*digitalInterrupt{}
	for oldName, newName := range toRename {
		if pin, ok := b.gpios[oldName]; ok {
			tempGpios[newName] = pin
			delete(b.gpios, oldName)
			continue
		}

		// If we get here, again check if the missing pin is a digital interrupt.
		if interrupt, ok := b.interrupts[oldName]; ok {
			tempInterrupts[newName] = interrupt
			delete(b.interrupts, oldName)
			continue
		}

		return fmt.Errorf("during reconfiguration, old pin '%s' should be renamed to '%s', but "+
			"it doesn't exist!?", oldName, newName)
	}

	// Now move all the pins back from the temporary data structures.
	for newName, pin := range tempGpios {
		b.gpios[newName] = pin
	}
	for newName, interrupt := range tempInterrupts {
		b.interrupts[newName] = interrupt
	}

	// Finally, create the new pins.
	for newName, mapping := range toCreate {
		b.gpios[newName] = b.createGpioPin(mapping)
	}

	b.gpioMappings = newConf.GpioMappings
	return nil
}

func (b *pinctrlpi5) reconfigureAnalogReaders(ctx context.Context, newConf *LinuxBoardConfig) error {
	stillExists := map[string]struct{}{}
	for _, c := range newConf.AnalogReaders {
		channel, err := strconv.Atoi(c.Pin)
		if err != nil {
			return errors.Errorf("bad analog pin (%s)", c.Pin)
		}

		bus := buses.NewSpiBus(c.SPIBus)

		stillExists[c.Name] = struct{}{}
		if curr, ok := b.analogReaders[c.Name]; ok {
			if curr.chipSelect != c.ChipSelect {
				ar := &mcp3008helper.MCP3008AnalogReader{channel, bus, c.ChipSelect}
				curr.reset(ctx, curr.chipSelect,
					pinwrappers.SmoothAnalogReader(ar, board.AnalogReaderConfig{
						AverageOverMillis: c.AverageOverMillis, SamplesPerSecond: c.SamplesPerSecond,
					}, b.logger))
			}
			continue
		}
		ar := &mcp3008helper.MCP3008AnalogReader{channel, bus, c.ChipSelect}
		b.analogReaders[c.Name] = newWrappedAnalogReader(ctx, c.ChipSelect,
			pinwrappers.SmoothAnalogReader(ar, board.AnalogReaderConfig{
				AverageOverMillis: c.AverageOverMillis, SamplesPerSecond: c.SamplesPerSecond,
			}, b.logger))
	}

	for name := range b.analogReaders {
		if _, ok := stillExists[name]; ok {
			continue
		}
		b.analogReaders[name].reset(ctx, "", nil)
		delete(b.analogReaders, name)
	}
	return nil
}

// This helper function is used while reconfiguring digital interrupts. It finds the new config (if
// any) for a pre-existing digital interrupt.
func findNewDigIntConfig(
	interrupt *digitalInterrupt, confs []board.DigitalInterruptConfig, logger logging.Logger,
) *board.DigitalInterruptConfig {
	for _, newConfig := range confs {
		if newConfig.Pin == interrupt.config.Pin {
			return &newConfig
		}
	}
	if interrupt.config.Name == interrupt.config.Pin {
		// This interrupt is named identically to its pin. It was probably created on the fly
		// by some other component (an encoder?). Unless there's now some other config with the
		// same name but on a different pin, keep it initialized as-is.
		for _, intConfig := range confs {
			if intConfig.Name == interrupt.config.Name {
				// The name of this interrupt is defined in the new config, but on a different
				// pin. This interrupt should be closed.
				return nil
			}
		}
		logger.Debugf(
			"Keeping digital interrupt on pin %s even though it's not explicitly mentioned "+
				"in the new board config",
			interrupt.config.Pin)
		return &interrupt.config
	}
	return nil
}

func (b *pinctrlpi5) reconfigureInterrupts(newConf *LinuxBoardConfig) error {
	// Any pin that already exists in the right configuration should just be copied over; closing
	// and re-opening it risks losing its state.
	newInterrupts := make(map[string]*digitalInterrupt, len(newConf.DigitalInterrupts))

	// Reuse any old interrupts that have new configs
	for _, oldInterrupt := range b.interrupts {
		if newConfig := findNewDigIntConfig(oldInterrupt, newConf.DigitalInterrupts, b.logger); newConfig == nil {
			// The old interrupt shouldn't exist any more, but it probably became a GPIO pin.
			if err := oldInterrupt.Close(); err != nil {
				return err
			}
			if newGpioConfig, ok := b.gpioMappings[oldInterrupt.config.Pin]; ok {
				b.gpios[oldInterrupt.config.Pin] = b.createGpioPin(newGpioConfig)
			} else {
				b.logger.Warnf("Old interrupt pin was on nonexistent GPIO pin '%s', ignoring",
					oldInterrupt.config.Pin)
			}
		} else { // The old interrupt should stick around.
			oldInterrupt.UpdateConfig(*newConfig)
			newInterrupts[newConfig.Name] = oldInterrupt
		}
	}
	oldInterrupts := b.interrupts
	b.interrupts = newInterrupts

	// Add any new interrupts that should be freshly made.
	for _, config := range newConf.DigitalInterrupts {
		if interrupt, ok := b.interrupts[config.Name]; ok {
			if interrupt.config.Pin == config.Pin {
				continue // Already initialized; keep going
			}
			// If the interrupt's name matches but the pin does not, the interrupt we already have
			// was implicitly created (e.g., its name is "38" so we created it on pin 38 even
			// though it was not explicitly mentioned in the old board config), but the new config
			// is explicit (e.g., its name is still "38" but it's been moved to pin 37). Close the
			// old one and initialize it anew.
			if err := interrupt.Close(); err != nil {
				return err
			}
			// Although we delete the implicit interrupt from b.interrupts, it's still in
			// oldInterrupts, so we haven't lost the channels it reports to and can still copy them
			// over to the new struct, if necessary.
			delete(b.interrupts, config.Name)
		}

		if oldPin, ok := b.gpios[config.Pin]; ok {
			if err := oldPin.Close(); err != nil {
				return err
			}
			delete(b.gpios, config.Pin)
		}

		// If there was an old interrupt pin with this same name, anything subscribed to the old
		// pin should still be subscribed to the new one.
		oldInterrupt, ok := oldInterrupts[config.Name]
		if !ok {
			oldInterrupt = nil
		}

		gpioMapping, ok := b.gpioMappings[config.Name]
		if !ok {
			return fmt.Errorf("cannot create digital interrupt on unknown pin %s", config.Name)
		}
		interrupt, err := newDigitalInterrupt(config, gpioMapping, oldInterrupt)
		if err != nil {
			return err
		}
		b.interrupts[config.Name] = interrupt
	}

	return nil
}

func (b *pinctrlpi5) createGpioPin(mapping GPIOBoardMapping) *gpioPin {
	pin := gpioPin{
		boardWorkers: &b.activeBackgroundWorkers,
		devicePath:   mapping.GPIOChipDev,
		offset:       uint32(mapping.GPIO),
		cancelCtx:    b.cancelCtx,
		logger:       b.logger,
	}
	if mapping.HWPWMSupported {
		pin.hwPwm = newPwmDevice(mapping.PWMSysFsDir, mapping.PWMID, b.logger)
	}
	return &pin
}

// Board implements a component for a Linux machine.
type pinctrlpi5 struct {
	resource.Named
	mu            sync.RWMutex
	convertConfig ConfigConverter

	gpioMappings  map[string]GPIOBoardMapping
	analogReaders map[string]*wrappedAnalogReader
	logger        logging.Logger

	gpios      map[string]*gpioPin
	interrupts map[string]*digitalInterrupt

	/* Custom PinCTRL Params Here: */
<<<<<<< HEAD
	dtBaseNodePath string // file path referring to base of device tree: /proc/device-tree
	gpioNodePath   string // file path referring to gpio chip's location within the device-tree. retrieved from 'aliases' node: /proc/device-tree/axi/pcie@12000/rp1/gpiochip0
	virtAddr       uint64 // base address of mapped virtual page referencing the gpio chip data
	physAddr       uint64 // base addres of the gpio chip data in dev/mem/
=======
	dtBaseNodePath string
	mem_fd         int32
	virt_addr      *uint64
	phys_addr      *uint64
	gpiomem_idx    [4]rune
	gpioAliasPath  string
	chipSize       uint32
>>>>>>> 8e20264f

	cancelCtx               context.Context
	cancelFunc              func()
	activeBackgroundWorkers sync.WaitGroup
}

// AnalogByName returns the analog pin by the given name if it exists.
func (b *pinctrlpi5) AnalogByName(name string) (board.Analog, error) {
	a, ok := b.analogReaders[name]
	if !ok {
		return nil, errors.Errorf("can't find AnalogReader (%s)", name)
	}
	return a, nil
}

// DigitalInterruptByName returns the interrupt by the given name if it exists.
func (b *pinctrlpi5) DigitalInterruptByName(name string) (board.DigitalInterrupt, error) {
	b.mu.Lock()
	defer b.mu.Unlock()

	interrupt, ok := b.interrupts[name]
	if ok {
		return interrupt, nil
	}

	// Otherwise, the name is not something we recognize yet. If it appears to be a GPIO pin, we'll
	// remove its GPIO capabilities and turn it into a digital interrupt.
	gpio, ok := b.gpios[name]
	if !ok {
		return nil, fmt.Errorf("can't find GPIO (%s)", name)
	}
	if err := gpio.Close(); err != nil {
		return nil, err
	}

	mapping, ok := b.gpioMappings[name]
	if !ok {
		return nil, fmt.Errorf("can't create digital interrupt on unknown pin %s", name)
	}
	defaultInterruptConfig := board.DigitalInterruptConfig{
		Name: name,
		Pin:  name,
	}
	interrupt, err := newDigitalInterrupt(defaultInterruptConfig, mapping, nil)
	if err != nil {
		return nil, err
	}

	delete(b.gpios, name)
	b.interrupts[name] = interrupt
	return interrupt, nil
}

// AnalogNames returns the names of all known analog pins.
func (b *pinctrlpi5) AnalogNames() []string {
	names := []string{}
	for k := range b.analogReaders {
		names = append(names, k)
	}
	return names
}

// DigitalInterruptNames returns the names of all known digital interrupts.
func (b *pinctrlpi5) DigitalInterruptNames() []string {
	if b.interrupts == nil {
		return nil
	}

	names := []string{}
	for name := range b.interrupts {
		names = append(names, name)
	}
	return names
}

// GPIOPinByName returns a GPIOPin by name.
func (b *pinctrlpi5) GPIOPinByName(pinName string) (board.GPIOPin, error) {
	if pin, ok := b.gpios[pinName]; ok {
		return pin, nil
	}

	// Check if pin is a digital interrupt: those can still be used as inputs.
	if interrupt, interruptOk := b.interrupts[pinName]; interruptOk {
		return interrupt, nil
	}

	return nil, errors.Errorf("cannot find GPIO for unknown pin: %s", pinName)
}

// SetPowerMode sets the board to the given power mode. If provided,
// the board will exit the given power mode after the specified
// duration.
func (b *pinctrlpi5) SetPowerMode(
	ctx context.Context,
	mode pb.PowerMode,
	duration *time.Duration,
) error {
	return grpc.UnimplementedError
}

// StreamTicks starts a stream of digital interrupt ticks.
func (b *pinctrlpi5) StreamTicks(ctx context.Context, interrupts []board.DigitalInterrupt, ch chan board.Tick,
	extra map[string]interface{},
) error {
	var rawInterrupts []*digitalInterrupt
	for _, i := range interrupts {
		raw, ok := i.(*digitalInterrupt)
		if !ok {
			return errors.New("cannot stream ticks to an interrupt not associated with this board")
		}
		rawInterrupts = append(rawInterrupts, raw)
	}

	for _, i := range rawInterrupts {
		i.AddChannel(ch)
	}

	b.activeBackgroundWorkers.Add(1)
	utils.ManagedGo(func() {
		// Wait until it's time to shut down then remove callbacks.
		select {
		case <-ctx.Done():
		case <-b.cancelCtx.Done():
		}
		for _, i := range rawInterrupts {
			i.RemoveChannel(ch)
		}
	}, b.activeBackgroundWorkers.Done)

	return nil
}

// Close attempts to cleanly close each part of the board.
func (b *pinctrlpi5) Close(ctx context.Context) error {
	b.mu.Lock()
	b.cancelFunc()
	b.mu.Unlock()
	b.activeBackgroundWorkers.Wait()

	var err error
	for _, pin := range b.gpios {
		err = multierr.Combine(err, pin.Close())
	}
	for _, interrupt := range b.interrupts {
		err = multierr.Combine(err, interrupt.Close())
	}
	for _, reader := range b.analogReaders {
		err = multierr.Combine(err, reader.Close(ctx))
	}
	return err
<<<<<<< HEAD
}
=======
}

// We look in the 'aliases' node at the base of proc/device-tree to determine the full file path required to access our GPIO Chip
func findGPIONodeAlias(nodeName string, dtBaseNodePath string) (string, error) {

	dtNodePath := dtBaseNodePath + "/aliases/" + nodeName
	alias, err := os.ReadFile(dtNodePath)
	if err != nil {
		fmt.Println("Error reading directory:", err)
		return "NULL", err
	}

	// convert readFile output from bytes -> string format
	alias_path := fmt.Sprintf("%s", alias)
	return alias_path, err
}

/*
A child Node will call this method ON ITS PARENT to determine how many cells denote parent address, child address, parent size when
reading its ranges or reg properties.

returns:

	num_paddr_cells:	number of 32 bit chunks needed to represent the parent address
	num_psize_cells:	number of 32 bit chunks needed to represent the size of the parent address space
*/
func getNumAddrSizeCellsInfo(parentNodePath string) (uint32, uint32) {

	// get #address - cells info for child node using the parent Node
	npaByteContents, err := os.ReadFile(parentNodePath + "/#address-cells")
	if err != nil {
		fmt.Printf("Trouble getting addr cells info for %s\n", parentNodePath)
	}
	num_paddr_cells := binary.BigEndian.Uint32(npaByteContents[:4])

	// get #size - cells info for child node using the parent Node
	npsByteContents, err := os.ReadFile(parentNodePath + "/#size-cells")
	if err != nil {
		fmt.Printf("Trouble getting size cells info for %s \n", parentNodePath)
	}
	num_psize_cells := binary.BigEndian.Uint32(npsByteContents[:4]) // reading 4 bytes because the number is represented by 1 uint32. 4bytes * 8bits/byte = 32 bits
	return num_paddr_cells, num_psize_cells
}

// Reads the /reg file and converts the bytestream into a uint64 representing the GPIO Node's physical address within its parent's space. (pre address mapping)
func getRegAddr(childNodePath string, num_paddr_cells uint32) uint64 {

	//newPath := "/proc/device-tree/axi/pcie@120000/rp1/gpio@d0000/reg"

	childNodePath += "/reg"
	childNodePath = strings.TrimSpace(childNodePath)

	re := regexp.MustCompile(`[\x00-\x1F\x7F-\x9F]`) // gets rid of random non printable chars. works for now but make cleaner later
	childNodePath = re.ReplaceAllString(childNodePath, "")

	regByteContents, err := os.ReadFile(childNodePath)
	if err != nil {
		fmt.Printf("trouble getting reg addr info for %s\n", childNodePath)
	}

	phys_addr := INVALID_ADDR
	if num_paddr_cells == 1 { // reading in 32 bits. regardless we must convert to a 64 bit address so we add a bunch of 0s to the beginning.
		phys_addr = uint64(binary.BigEndian.Uint32(regByteContents[:(4 * num_paddr_cells)]))
	} else if num_paddr_cells == 2 { // reading in 64 bits
		phys_addr = binary.BigEndian.Uint64(regByteContents[:(4 * num_paddr_cells)])
	} else { // reading in more than 64 bits. we only want the last 64 bits of the address though, so we cut off the other portion of it
		phys_addr = binary.BigEndian.Uint64(regByteContents[(4 * (num_paddr_cells - 2)):(4 * num_paddr_cells)])
	}

	//fmt.Printf("reg phys addr: %d\n", phys_addr)
	return phys_addr
}

// Reads the /ranges file and converts the bytestream into integers representing the < child address parent address parent size >
func getRangesAddrInfo(childNodePath string, num_caddr_cells uint32, num_paddr_cells uint32, num_psize_cells uint32) []rangeInfo {

	childNodePath += "/ranges"
	childNodePath = strings.TrimSpace(childNodePath)
	re := regexp.MustCompile(`[\x00-\x1F\x7F-\x9F]`) // gets rid of random non printable chars. works for now but make cleaner later. remvonig the -9F causes bugs.
	childNodePath = re.ReplaceAllString(childNodePath, "")

	rangeByteContents, err := os.ReadFile(childNodePath)
	if err != nil {
		fmt.Printf("trouble getting range addr info for %s\n", childNodePath)
	}

	numRanges := uint32(len(rangeByteContents)) / (4 * (num_caddr_cells + num_paddr_cells + num_psize_cells))
	var addrRangesSlice []rangeInfo

	for i := uint32(0); i < numRanges; i++ {

		child_addr, parent_addr := INVALID_ADDR, INVALID_ADDR
		parent_size := uint64(0)

		if num_caddr_cells == 1 { // reading in 32 bits. regardless we must convert to a 64 bit address so we add a bunch of 0s to the beginning.
			child_addr = uint64(binary.BigEndian.Uint32(rangeByteContents[:(4 * num_caddr_cells)]))
		} else if num_caddr_cells == 2 { // reading in 64 bits
			child_addr = binary.BigEndian.Uint64(rangeByteContents[:(4 * num_caddr_cells)])
		} else { // reading in more than 64 bits. we only want the last 64 bits of the address though, so we cut off the other portion of it
			child_addr = binary.BigEndian.Uint64(rangeByteContents[(4 * (num_caddr_cells - 2)):(4 * num_caddr_cells)])
		}
		rangeByteContents = rangeByteContents[(4 * num_caddr_cells):] // flush the bytes already parsed out of the array

		if num_paddr_cells == 1 { // reading in 32 bits. regardless we must convert to a 64 bit address so we add a bunch of 0s to the beginning.
			parent_addr = uint64(binary.BigEndian.Uint32(rangeByteContents[:(4 * num_paddr_cells)]))
		} else if num_paddr_cells == 2 { // reading in 64 bits
			parent_addr = binary.BigEndian.Uint64(rangeByteContents[:(4 * num_paddr_cells)])
		} else { // reading in more than 64 bits. we only want the last 64 bits of the address though, so we cut off the other portion of it
			parent_addr = binary.BigEndian.Uint64(rangeByteContents[(4 * (num_paddr_cells - 2)):(4 * num_paddr_cells)])
		}
		rangeByteContents = rangeByteContents[(4 * num_paddr_cells):]

		if num_psize_cells == 1 { // reading in 32 bits. regardless we must convert to a 64 bit address so we add a bunch of 0s to the beginning.
			parent_size = uint64(binary.BigEndian.Uint32(rangeByteContents[:(4 * num_psize_cells)]))
		} else if num_psize_cells == 2 { // reading in 64 bits
			parent_size = binary.BigEndian.Uint64(rangeByteContents[:(4 * num_psize_cells)])
		} else { // reading in more than 64 bits. we only want the last 64 bits of the address though, so we cut off the other portion of it
			parent_size = binary.BigEndian.Uint64(rangeByteContents[(4 * (num_psize_cells - 2)):(4 * num_psize_cells)])
		}

		rangeByteContents = rangeByteContents[(4 * num_psize_cells):]
		rangeInfo := rangeInfo{child_addr: child_addr, parent_addr: parent_addr, parent_size: parent_size}
		// fmt.Printf("adding range info %x, %x, %x \n", rangeInfo.child_addr, rangeInfo.parent_addr, rangeInfo.parent_size)
		addrRangesSlice = append(addrRangesSlice, rangeInfo)

	}

	return addrRangesSlice
}

// Uses Information Stored within the 'reg' property of the child node and 'ranges' property of its parents to map the child's physical address into the dev/gpiomem space
func getGPIONodePhysAddr(alias string) uint64 {

	currNodePath := dtBaseNodePath + alias // initially: /proc/device-tree/axi/pcie@120000/rp1/gpio@d0000
	var num_caddr_cells uint32 = 0

	/* Call Recursive Function to Calculate Phys Addr. Works way up the Device Tree, using the information
	found in #ranges at every node to translate from the child's address space to the parent's address space
	until we get the child's physical address in all of /dev/gpiomem. */
	return getGPIONodePhysAddrHelper(currNodePath, INVALID_ADDR, num_caddr_cells)
}

// Recursively Traverses Device Tree to Calcuate Physical Address of specified GPIO Chip
func getGPIONodePhysAddrHelper(currNodePath string, phys_address uint64, num_caddr_cells uint32) uint64 {

	if currNodePath == dtBaseNodePath { // Base Case: We are at the root of the device tree.
		return phys_address
	}

	// Normal Case: We are not at the root of the device tree. We must continue mapping our child addr (from the previous call) to this parent's addr space.
	parentNodePath := filepath.Dir(currNodePath)
	num_paddr_cells, num_psize_cells := getNumAddrSizeCellsInfo(parentNodePath)

	if phys_address == INVALID_ADDR { // Case 1: We are the Child Node. No addr has been set. Read the reg file to get the physical address within our parents space.
		phys_address = getRegAddr(currNodePath, num_paddr_cells)
	} else { // Case 2: We use the ranges property to continue mapping a child addr into our parent addr space.
		addrRangesSlice := getRangesAddrInfo(currNodePath, num_caddr_cells, num_paddr_cells, num_psize_cells)
		for _, addrRange := range addrRangesSlice {

			if addrRange.child_addr <= phys_address && phys_address <= addrRange.child_addr+addrRange.parent_size {
				phys_address -= addrRange.child_addr  // get the offset beween the address and child base address
				phys_address += addrRange.parent_addr // now address has been mapped into parent space.
				break
			}
		}
	}

	num_caddr_cells = num_paddr_cells
	currNodePath = parentNodePath
	return getGPIONodePhysAddrHelper(currNodePath, phys_address, num_caddr_cells)
}

func (b *pinctrlpi5) createGPIOVPage(memPath string) error {

	fileFlags := os.O_RDWR | os.O_SYNC
	memFile, err := os.OpenFile(memPath, fileFlags, 0666) // 0666 is an octal representation of: file is readable / writeable by anyone
	if err != nil {
		return fmt.Errorf("failed to open %s: %w\n", memPath, err)
	}

	//bytesOutput, err := os.ReadFile(memFile.Name())
	//fmt.Printf("bytes output %x \n", bytesOutput)

	pageSize := int64(syscall.Getpagesize())
	pageStartAddr := int64(*b.phys_addr) & (pageSize - 1)
	pageOffset := int(*b.phys_addr) - int(pageStartAddr)

	mapProtFlags := int(syscall.PROT_READ | syscall.PROT_WRITE) // memory protection flags for mmap()
	mapShareFlags := int(syscall.MAP_SHARED)                    // changes to this flag are shared across forked processes

	vPage, err := syscall.Mmap(int(memFile.Fd()), pageStartAddr, pageOffset+int(b.chipSize), mapProtFlags, mapShareFlags)
	if err != nil {
		return fmt.Errorf("failed to mmap: %w\n", err)
	}

	// Obtain the virtual address
	gpioMap := vPage[pageOffset : pageOffset+int(b.chipSize)]
	b.virt_addr = (*uint64)(unsafe.Pointer(&gpioMap[0])) // The virtual address points to the first byte representing the chip's base address
	return err
}

// Sets up GPIO Pin Memory Access by parsing the device tree for relevant address information
func (b *pinctrlpi5) pinControlSetup() error {

	alias, err := findGPIONodeAlias("gpio0", dtBaseNodePath) // this ("gpio") is hardcoded now, we will fix that later!
	if alias == "NULL" || err != nil {
		logging.Global().Debugw("error getting raspi5 GPIO Alias", "error", err)
	}

	var phys_addr uint64 = getGPIONodePhysAddr(alias)

	b.gpioAliasPath = alias
	b.phys_addr = &phys_addr

	// Open the file with the specified flags and set permissions to read and write
	memPath := "/dev/gpiomem0"

	err = b.createGPIOVPage(memPath)
	if err != nil {
		logging.Global().Debugw("error creating virtual page for gpio chip memory access", "error", err)
	}

	return err
}

/*CODE DUMP

// var gpioChip gpioChip
	// gpioChip.name = "gpio0"
	// gpioChip.dtNode = alias
	// gpioChip.phys_addr = gpioPhysMemAddress
	// gpioChip.virt_addr = INVALID_ADDR // we will set this later
	// gpioChip.chipSize = 0x30000

	// memPath := "/dev/gpiomem0"
	// flags := os.O_RDWR | os.O_SYNC

	// Open the file with the specified flags and set permissions to read and write
	// file, err := os.OpenFile(memPath, flags, 0666)
	// if err != nil {
	// 	fmt.Printf("Error opening file: %v\n", err)
	// 	return
	// }
	// pageSize := uint32(syscall.Getpagesize())
	// align := uint32(gpioPhysMemAddress) & (pageSize - 1)

	// mem, err := syscall.Mmap(int(file.Fd()), int64(align), int(gpioChip.chipSize+pageSize), syscall.PROT_READ|syscall.PROT_WRITE, syscall.MAP_SHARED)
	// if err != nil {
	// 	fmt.Printf("Failed to mmap: %v\n", err)
	// 	return
	// }
	// defer syscall.Munmap(mem)

	// if file != nil {
	// 	file.Close()
	// }

*/
>>>>>>> 8e20264f
<|MERGE_RESOLUTION|>--- conflicted
+++ resolved
@@ -7,9 +7,7 @@
 	"fmt"
 	"strconv"
 	"sync"
-	"syscall"
 	"time"
-	"unsafe"
 
 	"github.com/pkg/errors"
 	"go.uber.org/multierr"
@@ -66,13 +64,6 @@
 ) (board.Board, error) {
 	cancelCtx, cancelFunc := context.WithCancel(context.Background())
 
-<<<<<<< HEAD
-=======
-	var physical_address uint64 = INVALID_ADDR
-	var virtual_address uint64 = INVALID_ADDR
-	var gpiomem_idx [4]rune
-
->>>>>>> 8e20264f
 	b := &pinctrlpi5{
 		Named:         conf.ResourceName().AsNamed(),
 		convertConfig: convertConfig,
@@ -86,35 +77,18 @@
 		interrupts:    map[string]*digitalInterrupt{},
 
 		// store addresses + other stuff here
-<<<<<<< HEAD
 		gpioNodePath: "",
 		physAddr:     INVALID_ADDR,
 		virtAddr:     INVALID_ADDR,
-=======
-		gpioAliasPath: "",
-		mem_fd:        0,
-		phys_addr:     &physical_address,
-		virt_addr:     &virtual_address,
-		gpiomem_idx:   gpiomem_idx,
-		chipSize:      0x30000,
->>>>>>> 8e20264f
+		chipSize:     0x3000,
 	}
 	if err := b.Reconfigure(cancelCtx, nil, conf); err != nil {
 		return nil, err
 	}
 
-<<<<<<< HEAD
 	if err := b.pinControlSetup(); err != nil {
 		return nil, err
 	}
-=======
-	err := b.pinControlSetup()
-	if err != nil {
-		fmt.Printf("Error with pin Control Setup(): %v", err)
-		return b, nil
-	}
-
->>>>>>> 8e20264f
 	return b, nil
 }
 
@@ -413,20 +387,11 @@
 	interrupts map[string]*digitalInterrupt
 
 	/* Custom PinCTRL Params Here: */
-<<<<<<< HEAD
 	dtBaseNodePath string // file path referring to base of device tree: /proc/device-tree
 	gpioNodePath   string // file path referring to gpio chip's location within the device-tree. retrieved from 'aliases' node: /proc/device-tree/axi/pcie@12000/rp1/gpiochip0
 	virtAddr       uint64 // base address of mapped virtual page referencing the gpio chip data
 	physAddr       uint64 // base addres of the gpio chip data in dev/mem/
-=======
-	dtBaseNodePath string
-	mem_fd         int32
-	virt_addr      *uint64
-	phys_addr      *uint64
-	gpiomem_idx    [4]rune
-	gpioAliasPath  string
-	chipSize       uint32
->>>>>>> 8e20264f
+	chipSize       uint64 // length of chip's address space in memory
 
 	cancelCtx               context.Context
 	cancelFunc              func()
@@ -577,265 +542,4 @@
 		err = multierr.Combine(err, reader.Close(ctx))
 	}
 	return err
-<<<<<<< HEAD
-}
-=======
-}
-
-// We look in the 'aliases' node at the base of proc/device-tree to determine the full file path required to access our GPIO Chip
-func findGPIONodeAlias(nodeName string, dtBaseNodePath string) (string, error) {
-
-	dtNodePath := dtBaseNodePath + "/aliases/" + nodeName
-	alias, err := os.ReadFile(dtNodePath)
-	if err != nil {
-		fmt.Println("Error reading directory:", err)
-		return "NULL", err
-	}
-
-	// convert readFile output from bytes -> string format
-	alias_path := fmt.Sprintf("%s", alias)
-	return alias_path, err
-}
-
-/*
-A child Node will call this method ON ITS PARENT to determine how many cells denote parent address, child address, parent size when
-reading its ranges or reg properties.
-
-returns:
-
-	num_paddr_cells:	number of 32 bit chunks needed to represent the parent address
-	num_psize_cells:	number of 32 bit chunks needed to represent the size of the parent address space
-*/
-func getNumAddrSizeCellsInfo(parentNodePath string) (uint32, uint32) {
-
-	// get #address - cells info for child node using the parent Node
-	npaByteContents, err := os.ReadFile(parentNodePath + "/#address-cells")
-	if err != nil {
-		fmt.Printf("Trouble getting addr cells info for %s\n", parentNodePath)
-	}
-	num_paddr_cells := binary.BigEndian.Uint32(npaByteContents[:4])
-
-	// get #size - cells info for child node using the parent Node
-	npsByteContents, err := os.ReadFile(parentNodePath + "/#size-cells")
-	if err != nil {
-		fmt.Printf("Trouble getting size cells info for %s \n", parentNodePath)
-	}
-	num_psize_cells := binary.BigEndian.Uint32(npsByteContents[:4]) // reading 4 bytes because the number is represented by 1 uint32. 4bytes * 8bits/byte = 32 bits
-	return num_paddr_cells, num_psize_cells
-}
-
-// Reads the /reg file and converts the bytestream into a uint64 representing the GPIO Node's physical address within its parent's space. (pre address mapping)
-func getRegAddr(childNodePath string, num_paddr_cells uint32) uint64 {
-
-	//newPath := "/proc/device-tree/axi/pcie@120000/rp1/gpio@d0000/reg"
-
-	childNodePath += "/reg"
-	childNodePath = strings.TrimSpace(childNodePath)
-
-	re := regexp.MustCompile(`[\x00-\x1F\x7F-\x9F]`) // gets rid of random non printable chars. works for now but make cleaner later
-	childNodePath = re.ReplaceAllString(childNodePath, "")
-
-	regByteContents, err := os.ReadFile(childNodePath)
-	if err != nil {
-		fmt.Printf("trouble getting reg addr info for %s\n", childNodePath)
-	}
-
-	phys_addr := INVALID_ADDR
-	if num_paddr_cells == 1 { // reading in 32 bits. regardless we must convert to a 64 bit address so we add a bunch of 0s to the beginning.
-		phys_addr = uint64(binary.BigEndian.Uint32(regByteContents[:(4 * num_paddr_cells)]))
-	} else if num_paddr_cells == 2 { // reading in 64 bits
-		phys_addr = binary.BigEndian.Uint64(regByteContents[:(4 * num_paddr_cells)])
-	} else { // reading in more than 64 bits. we only want the last 64 bits of the address though, so we cut off the other portion of it
-		phys_addr = binary.BigEndian.Uint64(regByteContents[(4 * (num_paddr_cells - 2)):(4 * num_paddr_cells)])
-	}
-
-	//fmt.Printf("reg phys addr: %d\n", phys_addr)
-	return phys_addr
-}
-
-// Reads the /ranges file and converts the bytestream into integers representing the < child address parent address parent size >
-func getRangesAddrInfo(childNodePath string, num_caddr_cells uint32, num_paddr_cells uint32, num_psize_cells uint32) []rangeInfo {
-
-	childNodePath += "/ranges"
-	childNodePath = strings.TrimSpace(childNodePath)
-	re := regexp.MustCompile(`[\x00-\x1F\x7F-\x9F]`) // gets rid of random non printable chars. works for now but make cleaner later. remvonig the -9F causes bugs.
-	childNodePath = re.ReplaceAllString(childNodePath, "")
-
-	rangeByteContents, err := os.ReadFile(childNodePath)
-	if err != nil {
-		fmt.Printf("trouble getting range addr info for %s\n", childNodePath)
-	}
-
-	numRanges := uint32(len(rangeByteContents)) / (4 * (num_caddr_cells + num_paddr_cells + num_psize_cells))
-	var addrRangesSlice []rangeInfo
-
-	for i := uint32(0); i < numRanges; i++ {
-
-		child_addr, parent_addr := INVALID_ADDR, INVALID_ADDR
-		parent_size := uint64(0)
-
-		if num_caddr_cells == 1 { // reading in 32 bits. regardless we must convert to a 64 bit address so we add a bunch of 0s to the beginning.
-			child_addr = uint64(binary.BigEndian.Uint32(rangeByteContents[:(4 * num_caddr_cells)]))
-		} else if num_caddr_cells == 2 { // reading in 64 bits
-			child_addr = binary.BigEndian.Uint64(rangeByteContents[:(4 * num_caddr_cells)])
-		} else { // reading in more than 64 bits. we only want the last 64 bits of the address though, so we cut off the other portion of it
-			child_addr = binary.BigEndian.Uint64(rangeByteContents[(4 * (num_caddr_cells - 2)):(4 * num_caddr_cells)])
-		}
-		rangeByteContents = rangeByteContents[(4 * num_caddr_cells):] // flush the bytes already parsed out of the array
-
-		if num_paddr_cells == 1 { // reading in 32 bits. regardless we must convert to a 64 bit address so we add a bunch of 0s to the beginning.
-			parent_addr = uint64(binary.BigEndian.Uint32(rangeByteContents[:(4 * num_paddr_cells)]))
-		} else if num_paddr_cells == 2 { // reading in 64 bits
-			parent_addr = binary.BigEndian.Uint64(rangeByteContents[:(4 * num_paddr_cells)])
-		} else { // reading in more than 64 bits. we only want the last 64 bits of the address though, so we cut off the other portion of it
-			parent_addr = binary.BigEndian.Uint64(rangeByteContents[(4 * (num_paddr_cells - 2)):(4 * num_paddr_cells)])
-		}
-		rangeByteContents = rangeByteContents[(4 * num_paddr_cells):]
-
-		if num_psize_cells == 1 { // reading in 32 bits. regardless we must convert to a 64 bit address so we add a bunch of 0s to the beginning.
-			parent_size = uint64(binary.BigEndian.Uint32(rangeByteContents[:(4 * num_psize_cells)]))
-		} else if num_psize_cells == 2 { // reading in 64 bits
-			parent_size = binary.BigEndian.Uint64(rangeByteContents[:(4 * num_psize_cells)])
-		} else { // reading in more than 64 bits. we only want the last 64 bits of the address though, so we cut off the other portion of it
-			parent_size = binary.BigEndian.Uint64(rangeByteContents[(4 * (num_psize_cells - 2)):(4 * num_psize_cells)])
-		}
-
-		rangeByteContents = rangeByteContents[(4 * num_psize_cells):]
-		rangeInfo := rangeInfo{child_addr: child_addr, parent_addr: parent_addr, parent_size: parent_size}
-		// fmt.Printf("adding range info %x, %x, %x \n", rangeInfo.child_addr, rangeInfo.parent_addr, rangeInfo.parent_size)
-		addrRangesSlice = append(addrRangesSlice, rangeInfo)
-
-	}
-
-	return addrRangesSlice
-}
-
-// Uses Information Stored within the 'reg' property of the child node and 'ranges' property of its parents to map the child's physical address into the dev/gpiomem space
-func getGPIONodePhysAddr(alias string) uint64 {
-
-	currNodePath := dtBaseNodePath + alias // initially: /proc/device-tree/axi/pcie@120000/rp1/gpio@d0000
-	var num_caddr_cells uint32 = 0
-
-	/* Call Recursive Function to Calculate Phys Addr. Works way up the Device Tree, using the information
-	found in #ranges at every node to translate from the child's address space to the parent's address space
-	until we get the child's physical address in all of /dev/gpiomem. */
-	return getGPIONodePhysAddrHelper(currNodePath, INVALID_ADDR, num_caddr_cells)
-}
-
-// Recursively Traverses Device Tree to Calcuate Physical Address of specified GPIO Chip
-func getGPIONodePhysAddrHelper(currNodePath string, phys_address uint64, num_caddr_cells uint32) uint64 {
-
-	if currNodePath == dtBaseNodePath { // Base Case: We are at the root of the device tree.
-		return phys_address
-	}
-
-	// Normal Case: We are not at the root of the device tree. We must continue mapping our child addr (from the previous call) to this parent's addr space.
-	parentNodePath := filepath.Dir(currNodePath)
-	num_paddr_cells, num_psize_cells := getNumAddrSizeCellsInfo(parentNodePath)
-
-	if phys_address == INVALID_ADDR { // Case 1: We are the Child Node. No addr has been set. Read the reg file to get the physical address within our parents space.
-		phys_address = getRegAddr(currNodePath, num_paddr_cells)
-	} else { // Case 2: We use the ranges property to continue mapping a child addr into our parent addr space.
-		addrRangesSlice := getRangesAddrInfo(currNodePath, num_caddr_cells, num_paddr_cells, num_psize_cells)
-		for _, addrRange := range addrRangesSlice {
-
-			if addrRange.child_addr <= phys_address && phys_address <= addrRange.child_addr+addrRange.parent_size {
-				phys_address -= addrRange.child_addr  // get the offset beween the address and child base address
-				phys_address += addrRange.parent_addr // now address has been mapped into parent space.
-				break
-			}
-		}
-	}
-
-	num_caddr_cells = num_paddr_cells
-	currNodePath = parentNodePath
-	return getGPIONodePhysAddrHelper(currNodePath, phys_address, num_caddr_cells)
-}
-
-func (b *pinctrlpi5) createGPIOVPage(memPath string) error {
-
-	fileFlags := os.O_RDWR | os.O_SYNC
-	memFile, err := os.OpenFile(memPath, fileFlags, 0666) // 0666 is an octal representation of: file is readable / writeable by anyone
-	if err != nil {
-		return fmt.Errorf("failed to open %s: %w\n", memPath, err)
-	}
-
-	//bytesOutput, err := os.ReadFile(memFile.Name())
-	//fmt.Printf("bytes output %x \n", bytesOutput)
-
-	pageSize := int64(syscall.Getpagesize())
-	pageStartAddr := int64(*b.phys_addr) & (pageSize - 1)
-	pageOffset := int(*b.phys_addr) - int(pageStartAddr)
-
-	mapProtFlags := int(syscall.PROT_READ | syscall.PROT_WRITE) // memory protection flags for mmap()
-	mapShareFlags := int(syscall.MAP_SHARED)                    // changes to this flag are shared across forked processes
-
-	vPage, err := syscall.Mmap(int(memFile.Fd()), pageStartAddr, pageOffset+int(b.chipSize), mapProtFlags, mapShareFlags)
-	if err != nil {
-		return fmt.Errorf("failed to mmap: %w\n", err)
-	}
-
-	// Obtain the virtual address
-	gpioMap := vPage[pageOffset : pageOffset+int(b.chipSize)]
-	b.virt_addr = (*uint64)(unsafe.Pointer(&gpioMap[0])) // The virtual address points to the first byte representing the chip's base address
-	return err
-}
-
-// Sets up GPIO Pin Memory Access by parsing the device tree for relevant address information
-func (b *pinctrlpi5) pinControlSetup() error {
-
-	alias, err := findGPIONodeAlias("gpio0", dtBaseNodePath) // this ("gpio") is hardcoded now, we will fix that later!
-	if alias == "NULL" || err != nil {
-		logging.Global().Debugw("error getting raspi5 GPIO Alias", "error", err)
-	}
-
-	var phys_addr uint64 = getGPIONodePhysAddr(alias)
-
-	b.gpioAliasPath = alias
-	b.phys_addr = &phys_addr
-
-	// Open the file with the specified flags and set permissions to read and write
-	memPath := "/dev/gpiomem0"
-
-	err = b.createGPIOVPage(memPath)
-	if err != nil {
-		logging.Global().Debugw("error creating virtual page for gpio chip memory access", "error", err)
-	}
-
-	return err
-}
-
-/*CODE DUMP
-
-// var gpioChip gpioChip
-	// gpioChip.name = "gpio0"
-	// gpioChip.dtNode = alias
-	// gpioChip.phys_addr = gpioPhysMemAddress
-	// gpioChip.virt_addr = INVALID_ADDR // we will set this later
-	// gpioChip.chipSize = 0x30000
-
-	// memPath := "/dev/gpiomem0"
-	// flags := os.O_RDWR | os.O_SYNC
-
-	// Open the file with the specified flags and set permissions to read and write
-	// file, err := os.OpenFile(memPath, flags, 0666)
-	// if err != nil {
-	// 	fmt.Printf("Error opening file: %v\n", err)
-	// 	return
-	// }
-	// pageSize := uint32(syscall.Getpagesize())
-	// align := uint32(gpioPhysMemAddress) & (pageSize - 1)
-
-	// mem, err := syscall.Mmap(int(file.Fd()), int64(align), int(gpioChip.chipSize+pageSize), syscall.PROT_READ|syscall.PROT_WRITE, syscall.MAP_SHARED)
-	// if err != nil {
-	// 	fmt.Printf("Failed to mmap: %v\n", err)
-	// 	return
-	// }
-	// defer syscall.Munmap(mem)
-
-	// if file != nil {
-	// 	file.Close()
-	// }
-
-*/
->>>>>>> 8e20264f
+}